--- conflicted
+++ resolved
@@ -118,14 +118,7 @@
 		go k8sDiscovery.Start(stopCh)
 	}
 
-<<<<<<< HEAD
 	if *syscfg.Loggie.Http.Enabled {
-=======
-	// api for debugging
-	helper.Setup(controller)
-
-	if syscfg.Loggie.Http.Enabled {
->>>>>>> d0c53053
 		go func() {
 			if err = http.ListenAndServe(fmt.Sprintf("%s:%d", syscfg.Loggie.Http.Host, syscfg.Loggie.Http.Port), nil); err != nil {
 				log.Fatal("http listen and serve err: %v", err)
