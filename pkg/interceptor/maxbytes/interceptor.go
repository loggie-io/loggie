--- conflicted
+++ resolved
@@ -59,13 +59,8 @@
 	return fmt.Sprintf("%s/%s", i.Category(), i.Type())
 }
 
-<<<<<<< HEAD
-func (i *Interceptor) Init(context api.Context) {
-=======
 func (i *Interceptor) Init(context api.Context) error {
-	i.name = context.Name()
 	return nil
->>>>>>> 9aa72653
 }
 
 func (i *Interceptor) Start() error {
