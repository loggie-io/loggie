--- conflicted
+++ resolved
@@ -81,12 +81,8 @@
 		obj := runtime.NewObject(header)
 		v, err := obj.GetPath(target).String()
 		if err != nil {
-<<<<<<< HEAD
-			log.Warn("get content from %s failed %v", target, err)
+			LogErrorWithIgnore(r.config.IgnoreError, "get content from %s failed %v", target, err)
 			r.interceptor.reportMetric(r)
-=======
-			LogErrorWithIgnore(r.config.IgnoreError, "get content from %s failed %v", target, err)
->>>>>>> 8d39d15f
 			return nil
 		}
 		if v == "" {
@@ -99,12 +95,8 @@
 	res := make(map[string]interface{})
 	err := json.Unmarshal(val, &res)
 	if err != nil {
-<<<<<<< HEAD
+		LogErrorWithIgnore(r.config.IgnoreError, "unmarshal data: %s err: %v", string(val), err)
 		r.interceptor.reportMetric(r)
-		log.Info("unmarshal data: %s err: %v", string(val), err)
-=======
-		LogErrorWithIgnore(r.config.IgnoreError, "unmarshal data: %s err: %v", string(val), err)
->>>>>>> 8d39d15f
 		return nil
 	}
 	for k, v := range res {
