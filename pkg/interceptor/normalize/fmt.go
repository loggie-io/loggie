/*
Copyright 2022 Loggie Authors

Licensed under the Apache License, Version 2.0 (the "License");
you may not use this file except in compliance with the License.
You may obtain a copy of the License at

    http://www.apache.org/licenses/LICENSE-2.0

Unless required by applicable law or agreed to in writing, software
distributed under the License is distributed on an "AS IS" BASIS,
WITHOUT WARRANTIES OR CONDITIONS OF ANY KIND, either express or implied.
See the License for the specific language governing permissions and
limitations under the License.
*/

package normalize

import (
	"github.com/loggie-io/loggie/pkg/core/api"
	"github.com/loggie-io/loggie/pkg/core/log"
	"github.com/loggie-io/loggie/pkg/util/pattern"
	"github.com/loggie-io/loggie/pkg/util/runtime"
)

const ProcessorFmt = "fmt"

type FmtProcessor struct {
<<<<<<< HEAD
	config         *FmtConfig
	interceptor    *Interceptor
	patternMatcher map[string][][]string
=======
	config *FmtConfig

	patternMatcher map[string]*pattern.Pattern
>>>>>>> b4c80b06
}

type FmtConfig struct {
	Fields map[string]string `yaml:"fields,omitempty" validate:"required"`
}

func (c *FmtConfig) Validate() error {
	for _, v := range c.Fields {
		if err := pattern.Validate(v); err != nil {
			return err
		}
	}
	return nil
}

func init() {
	register(ProcessorFmt, func() Processor {
		return NewFmtProcessor()
	})
}

func NewFmtProcessor() *FmtProcessor {
	return &FmtProcessor{
		config:         &FmtConfig{},
		patternMatcher: make(map[string]*pattern.Pattern),
	}
}

func (r *FmtProcessor) Config() interface{} {
	return r.config
}

func (r *FmtProcessor) Init(interceptor *Interceptor) {
	for k, v := range r.config.Fields {
		p, _ := pattern.Init(v)
		r.patternMatcher[k] = p
	}
	r.interceptor = interceptor
}

func (r *FmtProcessor) GetName() string {
	return ProcessorFmt
}

func (r *FmtProcessor) Process(e api.Event) error {
	if r.config == nil {
		return nil
	}
	if len(r.config.Fields) == 0 {
		return nil
	}

	headerObj := runtime.NewObject(e.Header())

	for k, v := range r.config.Fields {
		result, err := r.patternMatcher[k].WithObject(headerObj).Render()
		if err != nil {
			log.Warn("reformat %s by %s error: %v", k, v, err)
			r.interceptor.reportMetric(r)
			continue
		}

		headerObj.SetPath(k, result)
	}

	return nil
}<|MERGE_RESOLUTION|>--- conflicted
+++ resolved
@@ -26,15 +26,9 @@
 const ProcessorFmt = "fmt"
 
 type FmtProcessor struct {
-<<<<<<< HEAD
-	config         *FmtConfig
-	interceptor    *Interceptor
-	patternMatcher map[string][][]string
-=======
 	config *FmtConfig
 
 	patternMatcher map[string]*pattern.Pattern
->>>>>>> b4c80b06
 }
 
 type FmtConfig struct {
