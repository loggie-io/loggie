/*
Copyright 2021 Loggie Authors

Licensed under the Apache License, Version 2.0 (the "License");
you may not use this file except in compliance with the License.
You may obtain a copy of the License at

    http://www.apache.org/licenses/LICENSE-2.0

Unless required by applicable law or agreed to in writing, software
distributed under the License is distributed on an "AS IS" BASIS,
WITHOUT WARRANTIES OR CONDITIONS OF ANY KIND, either express or implied.
See the License for the specific language governing permissions and
limitations under the License.
*/

package file

import (
	timeutil "github.com/loggie-io/loggie/pkg/util/time"
	"os"
	"regexp"
	"time"
)

type Config struct {
	AckConfig     AckConfig              `yaml:"ack,omitempty"`
	DbConfig      DbConfig               `yaml:"db,omitempty"`
	WatchConfig   WatchConfig            `yaml:"watcher,omitempty"`
	ReaderConfig  ReaderConfig           `yaml:",inline,omitempty"`
	CollectConfig CollectConfig          `yaml:",inline,omitempty" validate:"required,dive"`
	Isolation     string                 `yaml:"isolation,omitempty" default:"pipeline"`
	Fields        map[string]interface{} `yaml:"fields,omitempty"`
}

type CollectConfig struct {
<<<<<<< HEAD
	IsolationLevel           string        `yaml:"isolationLevel,omitempty" default:"share"`
	Paths                    []string      `yaml:"paths,omitempty" validate:"required"` // glob pattern
	ExcludeFiles             []string      `yaml:"excludeFiles,omitempty"`              // regular pattern
	IgnoreOlder              util.Duration `yaml:"ignoreOlder,omitempty"`
	IgnoreSymlink            *bool         `yaml:"ignoreSymlink,omitempty" default:"false"`
	RereadTruncated          *bool         `yaml:"rereadTruncated,omitempty" default:"true"`                           // Read from the beginning when the file is truncated
	FirstNBytesForIdentifier int           `yaml:"firstNBytesForIdentifier,omitempty" default:"128" validate:"gte=10"` // If the file size is smaller than `firstNBytesForIdentifier`, it will not be collected
	AddonMeta                bool          `yaml:"addonMeta,omitempty"`
=======
	IsolationLevel           string            `yaml:"isolationLevel,omitempty" default:"share"`
	Paths                    []string          `yaml:"paths,omitempty" validate:"required"` // glob pattern
	ExcludeFiles             []string          `yaml:"excludeFiles,omitempty"`              // regular pattern
	IgnoreOlder              timeutil.Duration `yaml:"ignoreOlder,omitempty"`
	IgnoreSymlink            bool              `yaml:"ignoreSymlink,omitempty" default:"false"`
	RereadTruncated          bool              `yaml:"rereadTruncated,omitempty" default:"true"`                           // Read from the beginning when the file is truncated
	FirstNBytesForIdentifier int               `yaml:"firstNBytesForIdentifier,omitempty" default:"128" validate:"gte=10"` // If the file size is smaller than `firstNBytesForIdentifier`, it will not be collected
	AddonMeta                bool              `yaml:"addonMeta,omitempty"`
>>>>>>> cfad0eb8
	excludeFilePatterns      []*regexp.Regexp
	Charset                  string `yaml:"charset,omitempty" default:"utf-8"`
}

type LineDelimiterValue struct {
	Charset   string `yaml:"charset,omitempty" default:"utf-8"`
	LineType  string `yaml:"type,omitempty" default:"auto"`
	LineValue string `yaml:"value,omitempty" default:"\n"`
}

func (cc CollectConfig) IsIgnoreOlder(info os.FileInfo) bool {
	ignoreOlder := cc.IgnoreOlder
	return ignoreOlder.Duration() > 0 && time.Since(info.ModTime()) > ignoreOlder.Duration()
}

func (cc CollectConfig) IsFileExcluded(file string) bool {
	if len(cc.excludeFilePatterns) == 0 {
		return false
	}
	for _, pattern := range cc.excludeFilePatterns {
		if pattern.Match([]byte(file)) {
			return true
		}
	}
	return false
}

type DbConfig struct {
	File                 string        `yaml:"file,omitempty" default:"./data/loggie.db"`
	FlushTimeout         time.Duration `yaml:"flushTimeout,omitempty" default:"2s"`
	BufferSize           int           `yaml:"bufferSize,omitempty" default:"2048"`
	TableName            string        `yaml:"tableName,omitempty" default:"registry"`
	CleanInactiveTimeout time.Duration `yaml:"cleanInactiveTimeout,omitempty" default:"504h"` // default records not updated in 21 days will be deleted
	CleanScanInterval    time.Duration `yaml:"cleanScanInterval,omitempty" default:"1h"`
}

type AckConfig struct {
	Enable              *bool         `yaml:"enable,omitempty" default:"true"`
	MaintenanceInterval time.Duration `yaml:"maintenanceInterval,omitempty" default:"20h"`
}

type WatchConfig struct {
	EnableOsWatch             *bool         `yaml:"enableOsWatch,omitempty" default:"true"`
	ScanTimeInterval          time.Duration `yaml:"scanTimeInterval,omitempty" default:"10s"`
	MaintenanceInterval       time.Duration `yaml:"maintenanceInterval,omitempty" default:"5m"`
	CleanFiles                *CleanFiles   `yaml:"cleanFiles,omitempty"`
	FdHoldTimeoutWhenInactive time.Duration `yaml:"fdHoldTimeoutWhenInactive,omitempty" default:"5m"`
	FdHoldTimeoutWhenRemove   time.Duration `yaml:"fdHoldTimeoutWhenRemove,omitempty" default:"5m"`
	MaxOpenFds                int           `yaml:"maxOpenFds,omitempty" default:"512"`
	MaxEofCount               int           `yaml:"maxEofCount,omitempty" default:"3"`
	CleanWhenRemoved          *bool         `yaml:"cleanWhenRemoved,omitempty" default:"true"`
	ReadFromTail              *bool         `yaml:"readFromTail,omitempty" default:"false"`
	TaskStopTimeout           time.Duration `yaml:"taskStopTimeout,omitempty" default:"30s"`
	CleanDataTimeout          time.Duration `yaml:"cleanDataTimeout,omitempty" default:"5s"`
}

type CleanFiles struct {
	MaxHistoryDays int `yaml:"maxHistoryDays,omitempty"`
}

type ReaderConfig struct {
	LineDelimiter          LineDelimiterValue `yaml:"lineDelimiter,omitempty"`
	WorkerCount            int                `yaml:"workerCount,omitempty" default:"1"`
	ReadChanSize           int                `yaml:"readChanSize,omitempty" default:"512"`     // deprecated
	ReadBufferSize         int                `yaml:"readBufferSize,omitempty" default:"65536"` // The buffer size used for the file reading. default 65536 = 64k = 16*PAGE_SIZE
	MaxContinueRead        int                `yaml:"maxContinueRead,omitempty" default:"16"`
	MaxContinueReadTimeout time.Duration      `yaml:"maxContinueReadTimeout,omitempty" default:"3s"`
	InactiveTimeout        time.Duration      `yaml:"inactiveTimeout,omitempty" default:"3s"`
	MultiConfig            MultiConfig        `yaml:"multi,omitempty"`
	CleanDataTimeout       time.Duration      `yaml:"cleanDataTimeout,omitempty" default:"5s"`

	readChanSize int // readChanSize equals WatchConfig.MaxOpenFds
}

type MultiConfig struct {
	Active   *bool         `yaml:"active,omitempty" default:"false"`
	Pattern  string        `yaml:"pattern,omitempty"`
	MaxLines int           `yaml:"maxLines,omitempty" default:"500"`
	MaxBytes int64         `yaml:"maxBytes,omitempty" default:"131072"` // default 128KB
	Timeout  time.Duration `yaml:"timeout,omitempty" default:"5s"`      // default 2 * read.timeout
}<|MERGE_RESOLUTION|>--- conflicted
+++ resolved
@@ -34,25 +34,14 @@
 }
 
 type CollectConfig struct {
-<<<<<<< HEAD
-	IsolationLevel           string        `yaml:"isolationLevel,omitempty" default:"share"`
-	Paths                    []string      `yaml:"paths,omitempty" validate:"required"` // glob pattern
-	ExcludeFiles             []string      `yaml:"excludeFiles,omitempty"`              // regular pattern
-	IgnoreOlder              util.Duration `yaml:"ignoreOlder,omitempty"`
-	IgnoreSymlink            *bool         `yaml:"ignoreSymlink,omitempty" default:"false"`
-	RereadTruncated          *bool         `yaml:"rereadTruncated,omitempty" default:"true"`                           // Read from the beginning when the file is truncated
-	FirstNBytesForIdentifier int           `yaml:"firstNBytesForIdentifier,omitempty" default:"128" validate:"gte=10"` // If the file size is smaller than `firstNBytesForIdentifier`, it will not be collected
-	AddonMeta                bool          `yaml:"addonMeta,omitempty"`
-=======
 	IsolationLevel           string            `yaml:"isolationLevel,omitempty" default:"share"`
 	Paths                    []string          `yaml:"paths,omitempty" validate:"required"` // glob pattern
 	ExcludeFiles             []string          `yaml:"excludeFiles,omitempty"`              // regular pattern
 	IgnoreOlder              timeutil.Duration `yaml:"ignoreOlder,omitempty"`
-	IgnoreSymlink            bool              `yaml:"ignoreSymlink,omitempty" default:"false"`
-	RereadTruncated          bool              `yaml:"rereadTruncated,omitempty" default:"true"`                           // Read from the beginning when the file is truncated
+	IgnoreSymlink            *bool             `yaml:"ignoreSymlink,omitempty" default:"false"`
+	RereadTruncated          *bool             `yaml:"rereadTruncated,omitempty" default:"true"`                           // Read from the beginning when the file is truncated
 	FirstNBytesForIdentifier int               `yaml:"firstNBytesForIdentifier,omitempty" default:"128" validate:"gte=10"` // If the file size is smaller than `firstNBytesForIdentifier`, it will not be collected
-	AddonMeta                bool              `yaml:"addonMeta,omitempty"`
->>>>>>> cfad0eb8
+	AddonMeta                *bool             `yaml:"addonMeta,omitempty"`
 	excludeFilePatterns      []*regexp.Regexp
 	Charset                  string `yaml:"charset,omitempty" default:"utf-8"`
 }
