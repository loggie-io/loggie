/*
Copyright 2021 Loggie Authors

Licensed under the Apache License, Version 2.0 (the "License");
you may not use this file except in compliance with the License.
You may obtain a copy of the License at

    http://www.apache.org/licenses/LICENSE-2.0

Unless required by applicable law or agreed to in writing, software
distributed under the License is distributed on an "AS IS" BASIS,
WITHOUT WARRANTIES OR CONDITIONS OF ANY KIND, either express or implied.
See the License for the specific language governing permissions and
limitations under the License.
*/

package file

import (
	"fmt"
	"github.com/loggie-io/loggie/pkg/core/global"
	"github.com/loggie-io/loggie/pkg/core/result"
	"github.com/loggie-io/loggie/pkg/source/codec"
	"time"

	"github.com/loggie-io/loggie/pkg/core/api"
	"github.com/loggie-io/loggie/pkg/core/event"
	"github.com/loggie-io/loggie/pkg/core/log"
	"github.com/loggie-io/loggie/pkg/pipeline"
)

const Type = "file"

func init() {
	pipeline.Register(api.SOURCE, Type, makeSource)
	globalLineEnd.Init()
}

func makeSource(info pipeline.Info) api.Component {
	return &Source{
		pipelineName: info.PipelineName,
		epoch:        info.Epoch,
		rc:           info.R,
		eventPool:    info.EventPool,
		sinkCount:    info.SinkCount,
		config:       &Config{},
	}
}

type Source struct {
	pipelineName       string
	epoch              *pipeline.Epoch
	rc                 *pipeline.RegisterCenter
	eventPool          *event.Pool
	config             *Config
	sinkCount          int
	name               string
	out                chan api.Event
	productFunc        api.ProductFunc
	r                  *Reader
	ackEnable          bool
	ackChainHandler    *AckChainHandler
	watcher            *Watcher
	watchTask          *WatchTask
	ackTask            *AckTask
	dbHandler          *dbHandler
	isolation          Isolation
	multilineProcessor *MultiProcessor
	mTask              *MultiTask
	codec              codec.Codec
}

func (s *Source) Config() interface{} {
	return s.config
}

func (s *Source) Category() api.Category {
	return api.SOURCE
}

func (s *Source) Type() api.Type {
	return Type
}

func (s *Source) String() string {
	return fmt.Sprintf("%s/%s/%s", s.Category(), s.Type(), s.name)
}

func (s *Source) SetCodec(c codec.Codec) {
	s.codec = c
}

func (s *Source) Init(context api.Context) error {
	s.name = context.Name()
	s.out = make(chan api.Event, s.sinkCount)

	s.ackEnable = *s.config.AckConfig.Enable
	// init default multi agg timeout
	mutiTimeout := s.config.ReaderConfig.MultiConfig.Timeout
	inactiveTimeout := s.config.ReaderConfig.InactiveTimeout
	if mutiTimeout == 0 || mutiTimeout <= inactiveTimeout {
		s.config.ReaderConfig.MultiConfig.Timeout = 2 * inactiveTimeout
	}

	// init reader chan size
	s.config.ReaderConfig.readChanSize = s.config.WatchConfig.MaxOpenFds

	// check
	cleanInactiveTimeout := s.config.DbConfig.CleanInactiveTimeout
	if inactiveTimeout > cleanInactiveTimeout {
		cleanInactiveTimeout = 2 * inactiveTimeout
		if cleanInactiveTimeout < time.Hour {
			cleanInactiveTimeout = time.Hour
		}
		log.Info("db CleanInactiveTimeout cannot be small than read InactiveTimeout,change to %dh", cleanInactiveTimeout/time.Hour)
	}

	s.isolation = Isolation{
		PipelineName: s.pipelineName,
		SourceName:   s.name,
		Level:        IsolationLevel(s.config.Isolation),
	}
	globalLineEnd.AddLineEnd(s.pipelineName, s.name, &s.config.ReaderConfig.LineDelimiter)
	return nil
}

func (s *Source) Start() error {
	log.Info("start source: %s", s.String())
	if *s.config.ReaderConfig.MultiConfig.Active {
		s.multilineProcessor = GetOrCreateShareMultilineProcessor()
	}
	// register queue listener for ack
	if s.ackEnable {
		s.dbHandler = GetOrCreateShareDbHandler(s.config.DbConfig)
		s.ackChainHandler = GetOrCreateShareAckChainHandler(s.sinkCount, s.config.AckConfig)
		s.rc.RegisterListener(&AckListener{
			sourceName:      s.name,
			ackChainHandler: s.ackChainHandler,
		})
	}

	s.watcher = GetOrCreateShareWatcher(s.config.WatchConfig, s.config.DbConfig)
	s.r = GetOrCreateReader(s.isolation, s.config.ReaderConfig, s.watcher)

	s.HandleHttp()
	return nil
}

func (s *Source) Stop() {
	log.Info("start stop source: %s", s.String())
	// Stop ack
<<<<<<< HEAD
	if *s.config.AckConfig.Enable {
=======
	if s.ackEnable {
>>>>>>> cfad0eb8
		// stop append&ack source event
		s.ackChainHandler.StopTask(s.ackTask)
		log.Info("[%s] all ack jobs of source exit", s.String())
	}
	// Stop watch task
	if s.watchTask != nil {
		s.watcher.StopWatchTask(s.watchTask)
	}
	log.Info("[%s] watch task stop", s.String())
	// Stop reader
	StopReader(s.isolation)
	log.Info("[%s] reader stop", s.String())
	// Stop multilineProcessor
	if *s.config.ReaderConfig.MultiConfig.Active {
		s.multilineProcessor.StopTask(s.mTask)
	}
	globalLineEnd.RemoveLineEnd(s.pipelineName, s.name)
	log.Info("source has stopped: %s", s.String())
}

func (s *Source) Product() api.Event {
	return <-s.out
}

func (s *Source) ProductLoop(productFunc api.ProductFunc) {
	log.Info("%s start product loop", s.String())
	s.productFunc = productFunc
	s.productFunc = jobFieldsProductFunc(s.productFunc)
	if s.config.CollectConfig.AddonMeta {
		s.productFunc = addonMetaProductFunc(s.productFunc)
	}
	if *s.config.ReaderConfig.MultiConfig.Active {
		s.mTask = NewMultiTask(s.epoch, s.name, s.config.ReaderConfig.MultiConfig, s.eventPool, s.productFunc)
		s.multilineProcessor.StartTask(s.mTask)
		s.productFunc = s.multilineProcessor.Process
	}
	if s.codec != nil {
		s.productFunc = codec.ProductFunc(s.productFunc, s.codec)
	}
<<<<<<< HEAD
	if *s.config.AckConfig.Enable {
=======
	if s.config.CollectConfig.Charset != "utf-8" {
		s.productFunc = NewCharset(s.config.CollectConfig.Charset, s.productFunc).Hook
	}
	if s.ackEnable {
>>>>>>> cfad0eb8
		s.ackTask = NewAckTask(s.epoch, s.pipelineName, s.name, func(state *State) {
			s.dbHandler.state <- state
		})
		s.ackChainHandler.StartTask(s.ackTask)
		log.Info("%s ack start", s.String())
	}
	s.watchTask = NewWatchTask(s.epoch, s.pipelineName, s.name, s.config.CollectConfig, s.eventPool, s.productFunc, s.r.jobChan, s.config.Fields)
	// start watch source paths
	s.watcher.StartWatchTask(s.watchTask)
}

func (s *Source) Commit(events []api.Event) {
	// ack events
	if s.ackEnable {
		ss := make([]*State, 0, len(events))
		for _, e := range events {
			ss = append(ss, getState(e))
		}
		s.ackChainHandler.ackChan <- ss
	}
	// release events
	s.eventPool.PutAll(events)
}

func jobFieldsProductFunc(productFunc api.ProductFunc) api.ProductFunc {
	return func(event api.Event) api.Result {
		productFunc(event)
		// Add job fields should after base productFunc
		s, _ := event.Meta().Get(SystemStateKey)
		state := s.(*State)

		if state.jobFields != nil {
			header := event.Header()
			fieldsKey, _ := event.Meta().Get(pipeline.FieldsUnderKey)
			fieldsUnderRoot, _ := event.Meta().Get(pipeline.FieldsUnderRoot)

			pipeline.AddSourceFields(header, state.jobFields, fieldsUnderRoot.(bool), fieldsKey.(string))
		}

		return result.Success()
	}
}

func addonMetaProductFunc(productFunc api.ProductFunc) api.ProductFunc {
	return func(event api.Event) api.Result {
		s, _ := event.Meta().Get(SystemStateKey)
		state := s.(*State)
		addonMeta := make(map[string]interface{})
		addonMeta["pipeline"] = state.PipelineName
		addonMeta["source"] = state.SourceName
		addonMeta["filename"] = state.Filename
		addonMeta["timestamp"] = state.CollectTime.Local().Format(tsLayout)
		addonMeta["offset"] = state.Offset
		addonMeta["bytes"] = state.ContentBytes
		addonMeta["hostname"] = global.NodeName

		event.Header()["state"] = addonMeta
		productFunc(event)
		return result.Success()
	}
}<|MERGE_RESOLUTION|>--- conflicted
+++ resolved
@@ -149,11 +149,7 @@
 func (s *Source) Stop() {
 	log.Info("start stop source: %s", s.String())
 	// Stop ack
-<<<<<<< HEAD
-	if *s.config.AckConfig.Enable {
-=======
-	if s.ackEnable {
->>>>>>> cfad0eb8
+	if s.ackEnable {
 		// stop append&ack source event
 		s.ackChainHandler.StopTask(s.ackTask)
 		log.Info("[%s] all ack jobs of source exit", s.String())
@@ -182,7 +178,7 @@
 	log.Info("%s start product loop", s.String())
 	s.productFunc = productFunc
 	s.productFunc = jobFieldsProductFunc(s.productFunc)
-	if s.config.CollectConfig.AddonMeta {
+	if *s.config.CollectConfig.AddonMeta {
 		s.productFunc = addonMetaProductFunc(s.productFunc)
 	}
 	if *s.config.ReaderConfig.MultiConfig.Active {
@@ -193,14 +189,10 @@
 	if s.codec != nil {
 		s.productFunc = codec.ProductFunc(s.productFunc, s.codec)
 	}
-<<<<<<< HEAD
-	if *s.config.AckConfig.Enable {
-=======
 	if s.config.CollectConfig.Charset != "utf-8" {
 		s.productFunc = NewCharset(s.config.CollectConfig.Charset, s.productFunc).Hook
 	}
 	if s.ackEnable {
->>>>>>> cfad0eb8
 		s.ackTask = NewAckTask(s.epoch, s.pipelineName, s.name, func(state *State) {
 			s.dbHandler.state <- state
 		})
