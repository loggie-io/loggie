--- conflicted
+++ resolved
@@ -189,14 +189,10 @@
 	if s.codec != nil {
 		s.productFunc = codec.ProductFunc(s.productFunc, s.codec)
 	}
-<<<<<<< HEAD
 	if s.config.CollectConfig.Charset != "utf-8" {
 		s.productFunc = NewCharset(s.config.CollectConfig.Charset, s.productFunc).Hook
 	}
-	if s.config.AckConfig.Enable {
-=======
-	if s.ackEnable {
->>>>>>> 5c8c0986
+	if s.ackEnable {
 		s.ackTask = NewAckTask(s.epoch, s.pipelineName, s.name, func(state *State) {
 			s.dbHandler.state <- state
 		})
