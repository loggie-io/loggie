/*
Copyright 2021 Loggie Authors

Licensed under the Apache License, Version 2.0 (the "License");
you may not use this file except in compliance with the License.
You may obtain a copy of the License at

    http://www.apache.org/licenses/LICENSE-2.0

Unless required by applicable law or agreed to in writing, software
distributed under the License is distributed on an "AS IS" BASIS,
WITHOUT WARRANTIES OR CONDITIONS OF ANY KIND, either express or implied.
See the License for the specific language governing permissions and
limitations under the License.
*/

package pipeline

import (
	"fmt"
<<<<<<< HEAD
	"github.com/loggie-io/loggie/pkg/core/concurrency"
	"github.com/loggie-io/loggie/pkg/core/flowdatapool"
	"github.com/panjf2000/ants/v2"
=======
	"io/ioutil"
>>>>>>> 18ebd6d3
	"os"
	"strings"
	"sync"
	"time"

	"github.com/loggie-io/loggie/pkg/core/api"
	"github.com/loggie-io/loggie/pkg/core/cfg"
	"github.com/loggie-io/loggie/pkg/core/context"
	"github.com/loggie-io/loggie/pkg/core/event"
	"github.com/loggie-io/loggie/pkg/core/interceptor"
	"github.com/loggie-io/loggie/pkg/core/log"
	"github.com/loggie-io/loggie/pkg/core/queue"
	"github.com/loggie-io/loggie/pkg/core/sink"
	"github.com/loggie-io/loggie/pkg/core/source"
	"github.com/loggie-io/loggie/pkg/eventbus"
	sinkcodec "github.com/loggie-io/loggie/pkg/sink/codec"
	sourcecodec "github.com/loggie-io/loggie/pkg/source/codec"
	"github.com/loggie-io/loggie/pkg/util"
	"github.com/pkg/errors"
)

const (
	FieldsUnderRoot = event.PrivateKeyPrefix + "FieldsUnderRoot"
	FieldsUnderKey  = event.PrivateKeyPrefix + "FieldsUnderKey"

	fieldsFromPathMaxBytes = 1024
)

var (
	ErrPipelineNameRequired   = errors.New("pipelines[n].name is required")
	ErrSourceNameRequired     = errors.New("sources[n].name is required")
	ErrPipelineSourceRequired = errors.New("pipelines[n].source is required")
	ErrPipelineSinkRequired   = errors.New("pipelines[n].sink is required")
)

type Pipeline struct {
	name          string
	config        Config
	done          chan struct{}
	info          Info
	r             *RegisterCenter
	ns            map[string]api.Source // key:name|value:source
	nq            map[string]api.Queue  // key:name|value:queue
	flowPool      api.FlowDataPool
	flowPoolDone  chan struct{}
	gpool         *ants.Pool
	gpoolMaxSize  int
	outChans      []chan api.Batch
	countDown     sync.WaitGroup
	retryOutFuncs []api.OutFunc
	index         uint32
	epoch         *Epoch
<<<<<<< HEAD
	envMap        map[string]string
	outfunc       api.OutFunc
	retryoutfunc  api.OutFunc
	sinkinfo      sink.Info
	concurrency   concurrency.Config
=======
	envMap        map[string]interface{}
	pathMap       map[string]interface{}
>>>>>>> 18ebd6d3

	Running bool
}

func NewPipeline(pipelineConfig *Config) *Pipeline {
	registerCenter := NewRegisterCenter()
	return &Pipeline{
		config:       *pipelineConfig,
		done:         make(chan struct{}),
		flowPoolDone: make(chan struct{}),
		info: Info{
			Stop:        false,
			R:           registerCenter,
			SurviveChan: make(chan api.Batch, pipelineConfig.Sink.Parallelism+1),
		},
		r:           registerCenter,
		concurrency: pipelineConfig.Sink.Concurrency,
	}
}

func (p *Pipeline) Stop() {
	if p.info.Stop == true {
		return
	}

	p.info.Stop = true
	done := make(chan struct{})
	// clean out chan: in case blocking
	p.cleanOutChan(done)
	// 0. stop sink consumer
	p.stopSinkConsumer()
	// 1. stop source product
	p.stopSourceProduct()
	// 2. stop queue
	p.stopQueue()
	// 3. stop component
	// care about stopped components
	p.stopComponents()
	// 4. stop listeners
	p.stopListeners()
	// 5. clean data(out chan、registry center、and so on)
	p.cleanData()
	close(done)

	log.Info("stop pipeline with epoch: %+v", p.epoch)
}

func (p *Pipeline) stopSinkConsumer() {
	// stop sink interceptor
	for c, inter := range p.r.LoadCodeInterceptors() {
		if i, ok := inter.(sink.Interceptor); ok {
			log.Info("stop sink interceptor: %s", i.String())
			i.Stop()
			p.r.RemoveByCode(c)
			log.Info("sink interceptor stopped: %s", i.String())
		}
	}
	// stop sink consumer and survive
	close(p.done)
	p.stopGPool()
	p.countDown.Wait()
}

func (p *Pipeline) stopSourceProduct() {
	taskName := fmt.Sprintf("stop sources of pipeline(%s)", p.name)
	namedJob := make(map[string]func())
	sources := p.r.LoadCodeCategoryComponents(api.SOURCE)
	for code, s := range sources {
		localCode := code
		localSource := s

		p.r.RemoveByCode(localCode)
		jobName := fmt.Sprintf("stop source(%s)", localCode)
		job := func() {
			localSource.Stop()
			p.reportMetricWithCode(localCode, localSource, eventbus.ComponentStop)
		}
		namedJob[jobName] = job
	}
	util.AsyncRunGroup(taskName, namedJob)
}

func (p *Pipeline) stopQueue() {
	queues := p.r.LoadCodeCategoryComponents(api.QUEUE)
	for c, q := range queues {
		localCode := c
		localQueue := q

		p.r.RemoveByCode(localCode)
		localQueue.Stop()
		p.reportMetricWithCode(localCode, localQueue, eventbus.ComponentStop)
	}
}

func (p *Pipeline) stopComponents() {
	log.Debug("stopping components of pipeline %s", p.name)
	components := p.r.LoadCodeComponents()
	for c, v := range components {
		// async stop with timeout
		localCode := c
		localComponent := v

		p.r.RemoveByCode(localCode)
		util.AsyncRunWithTimeout(func() {
			localComponent.Stop()
			p.reportMetricWithCode(localCode, localComponent, eventbus.ComponentStop)
		}, p.config.CleanDataTimeout)
	}
}

func (p *Pipeline) stopListeners() {
	for _, listener := range p.r.nameListeners {
		// async stop with timeout
		l := listener
		util.AsyncRunWithTimeout(func() {
			l.Stop()
		}, p.config.CleanDataTimeout)
	}
}

func (p *Pipeline) cleanData() {
	// clean registry center
	p.r.cleanData()
	// clean pipeline
	p.ns = nil
	p.nq = nil
	p.outChans = nil
	p.r = nil
}

func (p *Pipeline) cleanOutChan(done <-chan struct{}) {
	for _, outChan := range p.outChans {
		out := outChan
		go p.consumerOutChanAndDrop(out, done)
	}
}

func (p *Pipeline) consumerOutChanAndDrop(out chan api.Batch, done <-chan struct{}) {
	dropAndRelease := func(batch api.Batch) {
		if batch != nil {
			events := batch.Events()
			if events != nil {
				p.info.EventPool.PutAll(events)
			}
			batch.Release()
		}
	}
	for {
		select {
		case <-done:
			return
		case b := <-out:
			dropAndRelease(b)
		case b := <-p.info.SurviveChan:
			dropAndRelease(b)
		}
	}
}

func (p *Pipeline) Start() error {
	pipelineConfig := p.config
	p.init(pipelineConfig)

	// 1. start interceptor
	if err := p.startInterceptor(pipelineConfig.Interceptors); err != nil {
		return err
	}
	// 2. start sink
	if err := p.startSink(pipelineConfig.Sink); err != nil {
		return err
	}
	// 3. start source
	if err := p.startSource(pipelineConfig.Sources); err != nil {
		return err
	}
	// 4. start queue
	if err := p.startQueue(*pipelineConfig.Queue); err != nil {
		return err
	}
	// 5. start sink consumer
	p.startSinkConsumer(pipelineConfig.Sink)
	// 6. start source product
	p.startSourceProduct(pipelineConfig.Sources)

	go p.survive()
	log.Info("pipeline start with epoch: %+v", p.epoch)
	return nil
}

func (p *Pipeline) init(pipelineConfig Config) {
	p.name = pipelineConfig.Name
	p.config = pipelineConfig
	if p.epoch.IsEmpty() {
		p.epoch = NewEpoch(p.name)
	}
	p.epoch.Increase()
	registerCenter := NewRegisterCenter()
	p.r = registerCenter
	p.info.R = registerCenter
	p.info.PipelineName = p.name
	p.info.Epoch = p.epoch
	p.info.SinkCount = pipelineConfig.Sink.Parallelism
	p.outChans = make([]chan api.Batch, 0)
	p.done = make(chan struct{})
	p.info.Stop = false
	p.ns = make(map[string]api.Source)
	p.nq = make(map[string]api.Queue)
	p.envMap = make(map[string]interface{})
	p.pathMap = make(map[string]interface{})

	// init event pool
	p.info.EventPool = event.NewDefaultPool(pipelineConfig.Queue.BatchSize * (p.info.SinkCount + 1))
}

func (p *Pipeline) startInterceptor(interceptorConfigs []*interceptor.Config) error {
	for _, iConfig := range interceptorConfigs {
		if iConfig.Enabled != nil && *iConfig.Enabled == false {
			log.Info("interceptor %s is disabled", iConfig.Type)
			continue
		}
		ctx := context.NewContext(iConfig.Name, api.Type(iConfig.Type), api.INTERCEPTOR, iConfig.Properties)
		err := p.startComponent(ctx)
		if err != nil {
			return errors.WithMessage(err, "start interceptor failed")
		}
	}
	return nil
}

func (p *Pipeline) startQueue(queueConfig queue.Config) error {
	ctx := context.NewContext(queueConfig.Name, api.Type(queueConfig.Type), api.QUEUE, queueConfig.Properties)
	err := p.startComponent(ctx)
	if err != nil {
		return errors.WithMessage(err, "start queue failed")
	}
	q := p.r.LoadQueue(api.Type(queueConfig.Type), queueConfig.Name)
	p.nq[queueConfig.Name] = q
	p.outChans = append(p.outChans, q.OutChan())
	return nil
}

func (p *Pipeline) startComponent(ctx api.Context) error {
	component, _ := GetWithType(ctx.Category(), ctx.Type(), p.info)
	if err := p.startWithComponent(component, ctx); err != nil {
		// log.Error("start component failed: %v", err)
		return err
	}
	return nil
}

func (p *Pipeline) startWithComponent(component api.Component, ctx api.Context) error {
	// unpack config from properties
	err := cfg.UnpackFromCommonCfg(ctx.Properties(), component.Config()).Defaults().Do()
	if err != nil {
		return errors.WithMessagef(err, "unpack component %s/%s", component.Category(), component.Type())
	}

	err = component.Init(ctx)
	if err != nil {
		return errors.WithMessagef(err, "init component %s/%s", component.Category(), component.Type())
	}

	err = component.Start()
	if err != nil {
		return errors.WithMessagef(err, "start component %s/%s", component.Category(), component.Type())
	}

	err = p.r.Register(component, ctx.Name())
	if err != nil {
		return err
	}
	p.reportMetric(ctx.Name(), component, eventbus.ComponentStart)
	return nil
}

func (p *Pipeline) afterSinkConsumer(b api.Batch, result api.Result) {
	// commit to source and release batch
	// we use the if/else instead of switch/case cause of performance in golang
	status := result.Status()
	if status == api.SUCCESS {
		p.finalizeBatch(b)
		return
	}

	if status == api.FAIL {
		log.Error("consumer batch failed: %s", result.Error())
		return
	}

	if status == api.DROP {
		if result.Error() != nil {
			log.Error("drop batch due to: %s", result.Error())
		}
		p.finalizeBatch(b)
		return
	}
}

// commit to source and release batch
func (p *Pipeline) finalizeBatch(batch api.Batch) {

	nes := make(map[string][]api.Event)
	events := batch.Events()
	l := len(events)
	for _, e := range events {
		sourceName := e.Meta().Source()
		es, ok := nes[sourceName]
		if !ok {
			es = make([]api.Event, 0, l)
		}
		es = append(es, e)
		nes[sourceName] = es
	}
	for sn, es := range nes {
		p.ns[sn].Commit(es)
	}

	batch.Release()
}

func (p *Pipeline) validateComponent(ctx api.Context) error {
	component, err := GetWithType(ctx.Category(), ctx.Type(), p.info)
	if err != nil {
		return err
	}
	return cfg.UnpackFromCommonCfg(ctx.Properties(), component.Config()).Defaults().Validate().Do()
}

func (p *Pipeline) validate() error {
	pipelineConfig := &p.config
	if pipelineConfig.Name == "" {
		return ErrPipelineNameRequired
	}

	for _, iConfig := range pipelineConfig.Interceptors {
		ctx := context.NewContext(iConfig.Name, api.Type(iConfig.Type), api.INTERCEPTOR, iConfig.Properties)
		if err := p.validateComponent(ctx); err != nil {
			return err
		}
	}

	qConfig := pipelineConfig.Queue
	ctx := context.NewContext(qConfig.Name, api.Type(qConfig.Type), api.QUEUE, qConfig.Properties)
	if err := p.validateComponent(ctx); err != nil {
		return err
	}

	sinkConfig := pipelineConfig.Sink
	if sinkConfig == nil || sinkConfig.Type == "" {
		return ErrPipelineSinkRequired
	}
	ctx = context.NewContext(sinkConfig.Name, api.Type(sinkConfig.Type), api.SINK, sinkConfig.Properties)
	if err := p.validateComponent(ctx); err != nil {
		return err
	}

	unique := make(map[string]struct{})
	if len(pipelineConfig.Sources) == 0 {
		return ErrPipelineSourceRequired
	}
	for _, sourceConfig := range pipelineConfig.Sources {
		if sourceConfig.Name == "" {
			return ErrSourceNameRequired
		}
		if _, ok := unique[sourceConfig.Name]; ok {
			return errors.Errorf("source name %s is duplicated", sourceConfig.Name)
		}
		unique[sourceConfig.Name] = struct{}{}
		ctx := context.NewContext(sourceConfig.Name, api.Type(sourceConfig.Type), api.SOURCE, sourceConfig.Properties)
		if err := p.validateComponent(ctx); err != nil {
			return err
		}
	}
	return nil
}

func (p *Pipeline) startSink(sinkConfigs *sink.Config) error {
	p.retryOutFuncs = make([]api.OutFunc, 0)
	ctx := context.NewContext(sinkConfigs.Name, api.Type(sinkConfigs.Type), api.SINK, sinkConfigs.Properties)

	// get codec config
	codecConf := sinkConfigs.Codec

	// init codec
	cod, ok := sinkcodec.Get(codecConf.Type)
	if !ok {
		return errors.Errorf("codec %s cannot be found", codecConf.Type)
	}
	if conf, ok := cod.(api.Config); ok {
		err := cfg.UnpackFromCommonCfg(codecConf.CommonCfg, conf.Config()).Defaults().Do()
		if err != nil {
			// since Loggie has validate the configuration before start, we would never reach here
			return errors.WithMessage(err, "unpack codec config error")
		}
	}
	cod.Init()

	// set codec to sink
	component, _ := GetWithType(ctx.Category(), ctx.Type(), p.info)
	if si, ok := component.(sinkcodec.SinkCodec); ok {
		si.SetCodec(cod)
	}

	return p.startWithComponent(component, ctx)
}

func (p *Pipeline) startSinkConsumer(sinkConfig *sink.Config) {
	interceptors := make([]sink.Interceptor, 0)
	for _, inter := range p.r.LoadInterceptors() {
		i, ok := inter.(sink.Interceptor)
		if !ok {
			continue
		}
		interceptors = append(interceptors, i)
	}

	si := sink.Info{
		Sink:         p.r.LoadSink(api.Type(sinkConfig.Type), sinkConfig.Name),
		Queue:        p.r.LoadDefaultQueue(),
		Interceptors: interceptors,
	}
	p.sinkinfo = si
	// combine component default interceptors
	interceptors = append(interceptors, collectComponentDependencySinkInterceptors(si.Sink)...)
	interceptors = append(interceptors, collectComponentDependencySinkInterceptors(si.Queue)...)

	p.flowPool = flowdatapool.InitDataPool(100)
	p.flowPool.SetEnabled(p.concurrency.Enable)
	invoker := &sink.SubscribeInvoker{}
	sinkInvokerChain := buildSinkInvokerChain(invoker, interceptors, false)
	retrySinkInvokerChain := buildSinkInvokerChain(invoker, interceptors, true)
	outFunc := func(batch api.Batch) api.Result {
		result := sinkInvokerChain.Invoke(sink.Invocation{
			Batch:    batch,
			Sink:     si.Sink,
			FlowPool: p.flowPool,
		})
		return result
	}
	p.outfunc = outFunc
	retryOutFunc := func(batch api.Batch) api.Result {
		result := retrySinkInvokerChain.Invoke(sink.Invocation{
			Batch:    batch,
			Sink:     si.Sink,
			FlowPool: p.flowPool,
		})
		return result
	}
	p.retryoutfunc = retryOutFunc
	for i := 0; i < sinkConfig.Parallelism; i++ {
		p.retryOutFuncs = append(p.retryOutFuncs, retryOutFunc)
	}

	gpool, _ := ants.NewPool(10)
	p.gpool = gpool

	concurrencyEnabled := p.concurrency.Enable
	if concurrencyEnabled {
		p.gpoolMaxSize = p.concurrency.Goroutine.MaxGoroutine
		p.tuneGPool(2)
		p.startGPoolCalculator()
	} else {
		p.gpoolMaxSize = sinkConfig.Parallelism
		p.tuneGPool(sinkConfig.Parallelism)
	}

}

// outfunc may have been combined, but batch has been released in advance
func (p *Pipeline) sinkInvokeLoop(info sink.Info, outFunc api.OutFunc) {
	p.countDown.Add(1)
	s := info.Sink
	log.Info("pipeline sink(%s) invoke loop start", s.String())
	defer func() {
		p.countDown.Done()
		log.Info("pipeline sink(%s) invoke loop stop", s.String())
	}()
	q := info.Queue
	outChan := q.OutChan()
	for {
		select {
		case <-p.done:
			return
		case b := <-outChan:
			result := outFunc(b)
			p.afterSinkConsumer(b, result)
		case <-p.flowPoolDone:
			return
		}
	}
}

func (p *Pipeline) startGPoolCalculator() {
	failedChannel := p.flowPool.GetFailedChannel()
	var rttD float64
	var rttT float64

	stable := false
	targets := make([]int, 0)
	var averageTarget int

	config := p.concurrency
	threshold := config.Goroutine.InitThreshold
	unstableTolerate := config.Goroutine.UnstableTolerate
	channelLenOfCap := config.Goroutine.ChannelLenOfCap

	blockJudgeThreshold := config.Rtt.BlockJudgeThreshold
	newRttWeigh := config.Rtt.NewRttWeigh

	multiIncreaseRatio := config.Ratio.Multi
	linearIncreaseRatio := config.Ratio.Linear
	linearIncreaseRatioSourceBlocked := config.Ratio.LinearWhenBlocked

	unstableDuration := config.Duration.Unstable
	stableDuration := config.Duration.Stable

	tickDuration := unstableDuration

	decreaseReq := make([]bool, 0)
	increaseReq := make([]bool, 0)

	q := p.sinkinfo.Queue.OutChan()

	go func() {
		timer := time.NewTicker(time.Second * time.Duration(tickDuration))
		defer timer.Stop()
		for {
			select {
			case <-p.done:
				return
			case <-failedChannel:

				if !stable {
					if len(targets) == 15 {
						var sum int
						for i := 5; i < 10; i++ {
							sum += targets[i]
						}
						averageTarget = sum / 10
						stable = true
						tickDuration = stableDuration
						timer.Reset(time.Second * time.Duration(tickDuration))
						log.Info("now stable mode, average target %d", averageTarget)
					}
				}

				log.Info("failed response received")
				allRtt := p.flowPool.DequeueAllRtt()
				count := len(allRtt)

				if !stable {
					target := p.gpool.Running() - linearIncreaseRatio
					threshold = target
					targets = append(targets, target)
					p.tuneGPool(target)
				} else {
					decreaseReq = append(decreaseReq, true)
					increaseReq = make([]bool, 0)
					if len(decreaseReq) >= unstableTolerate {
						target := p.gpool.Running() - linearIncreaseRatio
						if target <= averageTarget-linearIncreaseRatio {
							averageTarget = averageTarget - linearIncreaseRatio
							target = averageTarget
						}

						if target < p.gpool.Running() {
							threshold = target
							p.tuneGPool(target)
						}

					} else {
						log.Info("stable mode decrease req, ignored %d", len(decreaseReq))
					}
				}

				if count > 0 {
					var sum int64
					for i := 0; i < count; i++ {
						sum += allRtt[i]
					}
					rttD = float64(sum) / float64(count)
					if rttT != 0 {
						rttT = newRttWeigh*rttD + (1-newRttWeigh)*rttT
					} else {
						rttT = rttD
					}
				}

			case <-timer.C:
				if !stable {
					if len(targets) == 15 {
						var sum int
						for i := 5; i < 15; i++ {
							sum += targets[i]
						}
						averageTarget = sum / 10
						stable = true
						tickDuration = stableDuration
						timer.Reset(time.Second * time.Duration(tickDuration))
						log.Info("now stable mode, average target %d", averageTarget)
					}
				}

				log.Info("regular gpool resize")
				allRtt := p.flowPool.DequeueAllRtt()
				count := len(allRtt)
				if count > 0 {
					var sum int64
					for i := 0; i < count; i++ {
						sum += allRtt[i]
					}
					rttD = float64(sum) / float64(count)
					if rttT != 0 {
						if rttD/rttT > blockJudgeThreshold {
							log.Info("rtt too long, decrease gpool size ,rrtD %f,rttT %f", rttD, rttT)
							if !stable {
								target := p.gpool.Running() - linearIncreaseRatio
								threshold = target
								targets = append(targets, target)
								p.tuneGPool(threshold)
							} else {
								decreaseReq = append(decreaseReq, true)
								increaseReq = make([]bool, 0)
								if len(decreaseReq) >= unstableTolerate {
									target := p.gpool.Running() - linearIncreaseRatio
									if target <= averageTarget-linearIncreaseRatio {
										averageTarget = averageTarget - linearIncreaseRatio
										target = averageTarget
									}
									if target < p.gpool.Running() {
										threshold = target
										p.tuneGPool(target)
									}
								} else {
									log.Info("stable mode decrease req, ignored %d", len(decreaseReq))
								}
							}

							rttT = newRttWeigh*rttD + (1-newRttWeigh)*rttT
							continue
						} else {
							rttT = newRttWeigh*rttD + (1-newRttWeigh)*rttT
						}
					} else {
						rttT = rttD
					}

					pool := p.gpool
					currentPoolCap := pool.Running()
					var targetCap int
					if currentPoolCap < threshold {
						targetCap = currentPoolCap * multiIncreaseRatio
					} else {
						currentChannelLen := len(q)
						currentChannelCap := cap(q)
						if q == nil {
							log.Warn("channel is nil")
						}
						if currentChannelLen == currentChannelCap {
							targetCap = currentPoolCap + linearIncreaseRatioSourceBlocked
						} else if float64(currentChannelLen) > float64(currentChannelCap)*channelLenOfCap {
							targetCap = currentPoolCap + linearIncreaseRatio
						} else {
							targetCap = currentPoolCap
						}

						if !stable {
							log.Info("target append %d", targetCap)
							targets = append(targets, targetCap)
						}

					}

					if targetCap > currentPoolCap {
						if !stable {
							p.tuneGPool(targetCap)
						} else {
							decreaseReq = make([]bool, 0)
							increaseReq = append(increaseReq, true)
							if len(increaseReq) >= unstableTolerate {
								if targetCap >= averageTarget+linearIncreaseRatio {
									averageTarget = averageTarget + linearIncreaseRatio
									targetCap = averageTarget
								}
								threshold = targetCap
								p.tuneGPool(targetCap)
							} else {
								log.Info("stable mode increase req, ignored %d", len(increaseReq))
							}
						}
					}
				}

			}
			sources := p.config.Sources
			for _, source := range sources {
				sinkMetricData := eventbus.SinkMetricData{
					BaseMetric: eventbus.BaseMetric{
						PipelineName: p.name,
						SourceName:   source.Name,
					},
					GoroutinePoolSize: p.gpool.Cap(),
				}
				eventbus.PublishOrDrop(eventbus.SinkMetricTopic, sinkMetricData)
			}
		}
	}()

}

func (p *Pipeline) tuneGPool(targetCap int) {

	if targetCap <= 1 {
		log.Info("gpool size should be larger than 1")
		targetCap = 2
	}

	if targetCap > p.gpoolMaxSize {
		log.Info("gpool size should be smaller than %d", p.gpoolMaxSize)
		targetCap = p.gpoolMaxSize
	}

	pool := p.gpool
	if pool.IsClosed() {
		pool.Reboot()
	}
	currentPoolRunning := pool.Running()
	log.Info("currentPoolRunning %d, target %d", currentPoolRunning, targetCap)
	if targetCap > currentPoolRunning {
		pool.Tune(targetCap)
		for i := 0; i < targetCap-currentPoolRunning; i++ {
			err := pool.Submit(func() {
				p.sinkInvokeLoop(p.sinkinfo, p.outfunc)
			})
			if err != nil {
				log.Warn(err.Error())
			}
		}
	} else if targetCap < currentPoolRunning {
		for i := 0; i < currentPoolRunning-targetCap; i++ {
			p.flowPoolDone <- struct{}{}
		}
		pool.Tune(targetCap)
	}
}

func (p *Pipeline) stopGPool() {
	pool := p.gpool
	close(p.flowPoolDone)
	pool.Release()

	log.Info("goroutine pool released")
}

func buildSinkInvokerChain(invoker sink.Invoker, interceptors []sink.Interceptor, retry bool) sink.Invoker {
	l := len(interceptors)
	if l == 0 {
		return invoker
	}
	last := invoker
	var interceptorChainName strings.Builder
	interceptorChainName.WriteString("queue->")
	// sort interceptors
	sortableInterceptor := sink.SortableInterceptor(interceptors)
	sortableInterceptor.Sort()
	// build chain
	for i := 0; i < l; i++ {
		tempInterceptor := sortableInterceptor[l-1-i]
		if retry {
			if extension, ok := tempInterceptor.(interceptor.Extension); ok && extension.IgnoreRetry() {
				continue
			}
		}
		next := last
		last = &sink.AbstractInvoker{
			DoInvoke: func(invocation sink.Invocation) api.Result {
				return tempInterceptor.Intercept(next, invocation)
			},
		}

		interceptorChainName.WriteString(sortableInterceptor[i].String())
		interceptorChainName.WriteString("->")
	}
	interceptorChainName.WriteString("sink")
	if retry {
		log.Info("retry interceptor chain: %s", interceptorChainName.String())
	} else {
		log.Info("sink interceptor chain: %s", interceptorChainName.String())
	}
	return last
}

func (p *Pipeline) startSource(sourceConfigs []*source.Config) error {
	for _, sourceConfig := range sourceConfigs {
		if sourceConfig.Enabled != nil && *sourceConfig.Enabled == false {
			log.Info("source %s/%s is disabled", sourceConfig.Type, sourceConfig.Name)
			continue
		}

		ctx := context.NewContext(sourceConfig.Name, api.Type(sourceConfig.Type), api.SOURCE, sourceConfig.Properties)

		component, _ := GetWithType(ctx.Category(), ctx.Type(), p.info)

		// get codec config
		codecConf := sourceConfig.Codec
		if codecConf != nil {
			// init codec
			cod, ok := sourcecodec.Get(codecConf.Type)
			if !ok {
				return errors.Errorf("codec %s cannot be found", codecConf.Type)
			}
			if conf, ok := cod.(api.Config); ok {
				err := cfg.UnpackFromCommonCfg(codecConf.CommonCfg, conf.Config()).Defaults().Do()
				if err != nil {
					// since Loggie has validate the configuration before start, we would never reach here
					return errors.WithMessage(err, "unpack codec config error")
				}
			}
			cod.Init()

			// set codec to source
			if si, ok := component.(sourcecodec.SourceCodec); ok {
				si.SetCodec(cod)
			}
		}

		if sr, ok := component.(source.InjectRawConfig); ok {
			sr.SetSourceConfig(sourceConfig)
		}

		err := p.startWithComponent(component, ctx)
		if err != nil {
			return err
		}
	}

	return nil
}

func (p *Pipeline) startSourceProduct(sourceConfigs []*source.Config) {
	for _, sc := range sourceConfigs {
		if sc.Enabled != nil && *sc.Enabled == false {
			continue
		}

		sourceConfig := sc
		interceptors := make([]source.Interceptor, 0)
		for _, inter := range p.r.LoadInterceptors() {
			i, ok := inter.(source.Interceptor)
			if !ok {
				continue
			}
			interceptors = append(interceptors, i)
		}

		q := p.r.LoadDefaultQueue()
		si := source.Info{
			Source:       p.r.LoadSource(api.Type(sourceConfig.Type), sourceConfig.Name),
			Queue:        q,
			Interceptors: interceptors,
		}
		p.ns[sourceConfig.Name] = si.Source

		p.initFieldsFromEnv(sc.FieldsFromEnv)
		p.initFieldsFromPath(sc.FieldsFromPath)

		sourceInvokerChain := buildSourceInvokerChain(sourceConfig.Name, &source.PublishInvoker{}, si.Interceptors)
		productFunc := func(e api.Event) api.Result {
			p.fillEventMetaAndHeader(e, *sourceConfig)

			result := sourceInvokerChain.Invoke(source.Invocation{
				Event: e,
				Queue: q,
			})

			if result.Status() == api.DROP {
				p.info.EventPool.Put(e)
			}
			if result.Status() == api.FAIL {
				log.Error("source to queue failed: %s", result.Error())
			}
			return result
		}
		go si.Source.ProductLoop(productFunc)
	}
}

func (p *Pipeline) initFieldsFromEnv(fieldsFromEnv map[string]string) {
	if len(fieldsFromEnv) == 0 {
		return
	}

	for k, envKey := range fieldsFromEnv {
		val := os.Getenv(envKey)
		if val == "" {
			log.Error("init fieldsFromEnv %s failed, env %s value is null", k, envKey)
			continue
		}
		p.envMap[k] = val
	}
}

func (p *Pipeline) initFieldsFromPath(fieldsFromPath map[string]string) {
	if len(fieldsFromPath) == 0 {
		return
	}

	for k, pathKey := range fieldsFromPath {
		out, err := ioutil.ReadFile(pathKey)
		if err != nil {
			log.Error("init fieldsFromPath %s failed, read file %s err: %v", k, pathKey, err)
			continue
		}

		size := len(out)
		if size > fieldsFromPathMaxBytes {
			log.Error("init fieldsFromPath %s failed, file size is: %d, which exceeds the maximum limit of %d", k, size, fieldsFromPathMaxBytes)
			continue
		}

		str := string(out)
		replacer := strings.NewReplacer("\n", "", "\r", "")
		str = replacer.Replace(str)

		p.pathMap[k] = str
	}
}

func (p *Pipeline) fillEventMetaAndHeader(e api.Event, config source.Config) {
	// add meta fields
	e.Meta().Set(event.SystemProductTimeKey, time.Now())
	e.Meta().Set(event.SystemPipelineKey, p.name)
	e.Meta().Set(event.SystemSourceKey, config.Name)
	e.Meta().Set(FieldsUnderRoot, config.FieldsUnderRoot)
	e.Meta().Set(FieldsUnderKey, config.FieldsUnderKey)

	header := e.Header()
	if header == nil {
		header = make(map[string]interface{})
		e.Fill(e.Meta(), header, e.Body())
	}
	// add header source fields
	AddSourceFields(header, config.Fields, config.FieldsUnderRoot, config.FieldsUnderKey)

	// add header source fields from env
	AddSourceFields(header, p.envMap, config.FieldsUnderRoot, config.FieldsUnderKey)

	// add header source fields from file
	AddSourceFields(header, p.pathMap, config.FieldsUnderRoot, config.FieldsUnderKey)
}

func AddSourceFields(header map[string]interface{}, fields map[string]interface{}, underRoot bool, fieldsKey string) {
	if len(fields) == 0 {
		return
	}
	if underRoot {
		for k, v := range fields {
			header[k] = v
		}
		return
	}

	// Copy the fields field to avoid being updated later
	fieldsCopy := make(map[string]interface{})
	for k, v := range fields {
		fieldsCopy[k] = v
	}
	if originFields, exist := header[fieldsKey]; exist {
		if originFieldsMap, convert := originFields.(map[string]interface{}); convert {
			for k, v := range fieldsCopy {
				originFieldsMap[k] = v
			}
		}
		return
	}
	header[fieldsKey] = fieldsCopy
}

func buildSourceInvokerChain(sourceName string, invoker source.Invoker, interceptors []source.Interceptor) source.Invoker {
	l := len(interceptors)
	if l == 0 {
		return invoker
	}
	last := invoker

	var interceptorChainName strings.Builder
	interceptorChainName.WriteString("source->")

	// sort interceptor
	sortableInterceptor := source.SortableInterceptor(interceptors)
	sortableInterceptor.Sort()
	for i := 0; i < l; i++ {
		tempInterceptor := sortableInterceptor[l-1-i]
		if extension, ok := tempInterceptor.(interceptor.Extension); ok {
			belongTo := extension.BelongTo()
			// calling len(belongTo) cannot be ignored
			if len(belongTo) > 0 && !util.Contain(sourceName, belongTo) {
				continue
			}
		}
		next := last
		last = &source.AbstractInvoker{
			DoInvoke: func(invocation source.Invocation) api.Result {
				return tempInterceptor.Intercept(next, invocation)
			},
		}

		interceptorChainName.WriteString(sortableInterceptor[i].String())
		interceptorChainName.WriteString("->")
	}

	interceptorChainName.WriteString("queue")
	log.Info("source %s interceptor chain: %s", sourceName, interceptorChainName.String())

	return last
}

func collectComponentDependencySinkInterceptors(component api.Component) []sink.Interceptor {
	sis := make([]sink.Interceptor, 0)
	interceptors := collectComponentDependencyInterceptors(component)
	for _, i := range interceptors {
		if si, ok := i.(sink.Interceptor); ok {
			sis = append(sis, si)
		}
	}
	return sis
}

func collectComponentDependencyInterceptors(component api.Component) []api.Interceptor {
	interceptors := make([]api.Interceptor, 0)
	if extensionComponent, ok := component.(api.ExtensionComponent); ok {
		dependencyInterceptors := extensionComponent.DependencyInterceptors()
		interceptors = append(interceptors, dependencyInterceptors...)
	}
	return interceptors
}

func (p *Pipeline) survive() {
	p.countDown.Add(1)
	defer p.countDown.Done()

	for {
		select {
		case <-p.done:
			return
		case b := <-p.info.SurviveChan:
			result := p.next()(b)
			p.afterSinkConsumer(b, result)
		}
	}
}

// round robin
func (p *Pipeline) next() api.OutFunc {
	size := len(p.retryOutFuncs)
	if size == 1 {
		return p.retryOutFuncs[0]
	}
	p.index++
	return p.retryOutFuncs[int(p.index)%size]
}

func (p *Pipeline) reportMetricWithCode(code string, component api.Component, eventType eventbus.ComponentEventType) {
	var name string
	a := strings.Split(code, "/")
	i := len(a)
	if i < 3 {
		name = ""
	} else {
		name = a[i-1]
	}
	p.reportMetric(name, component, eventType)
}

func (p *Pipeline) reportMetric(name string, component api.Component, eventType eventbus.ComponentEventType) {
	eventbus.Publish(eventbus.ComponentBaseTopic, eventbus.ComponentBaseMetricData{
		EventType:    eventType,
		PipelineName: p.name,
		EpochTime:    p.epoch.StartTime,
		Config: eventbus.ComponentBaseConfig{
			Name:     name,
			Type:     component.Type(),
			Category: component.Category(),
		},
	})
}<|MERGE_RESOLUTION|>--- conflicted
+++ resolved
@@ -18,13 +18,10 @@
 
 import (
 	"fmt"
-<<<<<<< HEAD
+	"io/ioutil"
 	"github.com/loggie-io/loggie/pkg/core/concurrency"
 	"github.com/loggie-io/loggie/pkg/core/flowdatapool"
 	"github.com/panjf2000/ants/v2"
-=======
-	"io/ioutil"
->>>>>>> 18ebd6d3
 	"os"
 	"strings"
 	"sync"
@@ -49,8 +46,6 @@
 const (
 	FieldsUnderRoot = event.PrivateKeyPrefix + "FieldsUnderRoot"
 	FieldsUnderKey  = event.PrivateKeyPrefix + "FieldsUnderKey"
-
-	fieldsFromPathMaxBytes = 1024
 )
 
 var (
@@ -77,16 +72,12 @@
 	retryOutFuncs []api.OutFunc
 	index         uint32
 	epoch         *Epoch
-<<<<<<< HEAD
-	envMap        map[string]string
+	envMap        map[string]interface{}
+	pathMap       map[string]interface{}
 	outfunc       api.OutFunc
 	retryoutfunc  api.OutFunc
 	sinkinfo      sink.Info
 	concurrency   concurrency.Config
-=======
-	envMap        map[string]interface{}
-	pathMap       map[string]interface{}
->>>>>>> 18ebd6d3
 
 	Running bool
 }
