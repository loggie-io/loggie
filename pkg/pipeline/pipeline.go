--- conflicted
+++ resolved
@@ -708,13 +708,8 @@
 	if len(fields) == 0 {
 		return
 	}
-<<<<<<< HEAD
-	if *config.FieldsUnderRoot {
-		for k, v := range sourceFields {
-=======
 	if underRoot {
 		for k, v := range fields {
->>>>>>> cfad0eb8
 			header[k] = v
 		}
 		return
