--- conflicted
+++ resolved
@@ -17,10 +17,7 @@
 package controller
 
 import (
-<<<<<<< HEAD
 	"path/filepath"
-=======
->>>>>>> 9726a975
 	"regexp"
 
 	"github.com/google/go-cmp/cmp"
