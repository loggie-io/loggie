--- conflicted
+++ resolved
@@ -45,11 +45,8 @@
 	ComponentBaseTopic    = "component"
 	SystemTopic           = "sys"
 	NormalizeTopic        = "normalize"
-<<<<<<< HEAD
 	WebhookTopic          = "webhook"
-=======
 	InfoTopic             = "info"
->>>>>>> cb2b69ef
 )
 
 type BaseMetric struct {
