--- conflicted
+++ resolved
@@ -28,19 +28,11 @@
 )
 
 type Config struct {
-<<<<<<< HEAD
-	cfg.ComponentBaseConfig `yaml:",inline"`
-	FieldsUnderRoot         *bool                  `yaml:"fieldsUnderRoot,omitempty" default:"false"`
-	FieldsUnderKey          string                 `yaml:"fieldsUnderKey,omitempty" default:"fields"`
-	Fields                  map[string]interface{} `yaml:"fields,omitempty"`
-	FieldsFromEnv           map[string]string      `yaml:"fieldsFromEnv,omitempty"`
-	Codec                   *codec.Config          `yaml:"codec,omitempty"`
-=======
 	Enabled         *bool                  `yaml:"enabled,omitempty"`
 	Name            string                 `yaml:"name,omitempty"`
 	Type            string                 `yaml:"type,omitempty" validate:"required"`
 	Properties      cfg.CommonCfg          `yaml:",inline"`
-	FieldsUnderRoot bool                   `yaml:"fieldsUnderRoot,omitempty" default:"false"`
+	FieldsUnderRoot *bool                  `yaml:"fieldsUnderRoot,omitempty" default:"false"`
 	FieldsUnderKey  string                 `yaml:"fieldsUnderKey,omitempty" default:"fields"`
 	Fields          map[string]interface{} `yaml:"fields,omitempty"`
 	FieldsFromEnv   map[string]string      `yaml:"fieldsFromEnv,omitempty"`
@@ -82,7 +74,6 @@
 	}
 
 	return out
->>>>>>> cfad0eb8
 }
 
 func (c *Config) Validate() error {
