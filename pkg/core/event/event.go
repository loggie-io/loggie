/*
Copyright 2021 Loggie Authors

Licensed under the Apache License, Version 2.0 (the "License");
you may not use this file except in compliance with the License.
You may obtain a copy of the License at

    http://www.apache.org/licenses/LICENSE-2.0

Unless required by applicable law or agreed to in writing, software
distributed under the License is distributed on an "AS IS" BASIS,
WITHOUT WARRANTIES OR CONDITIONS OF ANY KIND, either express or implied.
See the License for the specific language governing permissions and
limitations under the License.
*/

package event

import (
	"fmt"
	"github.com/loggie-io/loggie/pkg/util/json"
	"github.com/pkg/errors"
	"strings"

	"github.com/loggie-io/loggie/pkg/core/api"
)

const (
	SystemKeyPrefix  = "system"
	PrivateKeyPrefix = "@private"

	SystemPipelineKey    = SystemKeyPrefix + "PipelineName"
	SystemSourceKey      = SystemKeyPrefix + "SourceName"
	SystemProductTimeKey = SystemKeyPrefix + "ProductTime"

	Body = "body"
)

var ErrorDropEvent = errors.New("drop event")

type DefaultMeta struct {
	Properties map[string]interface{} `json:"properties"`
}

func NewDefaultMeta() *DefaultMeta {
	return &DefaultMeta{
		Properties: make(map[string]interface{}),
	}
}

func (dm *DefaultMeta) Source() string {
	return dm.Properties[SystemSourceKey].(string)
}

func (dm *DefaultMeta) Get(key string) (value interface{}, exist bool) {
	value, exist = dm.Properties[key]
	return value, exist
}

func (dm *DefaultMeta) GetAll() map[string]interface{} {
	return dm.Properties
}

func (dm *DefaultMeta) Set(key string, value interface{}) {
	dm.Properties[key] = value
}

func (dm *DefaultMeta) String() string {
	var s strings.Builder
	s.WriteString("{")
	for k, v := range dm.Properties {
		s.WriteString(k)
		s.WriteString(":")
		s.WriteString(fmt.Sprintf("%#v", v))
		s.WriteString(",")
	}
	s.WriteString("}")
	return s.String()
}

type DefaultEvent struct {
	H map[string]interface{} `json:"header"`
	B []byte                 `json:"body"`
	M api.Meta               `json:"meta"`
}

func NewEvent(header map[string]interface{}, body []byte) *DefaultEvent {
	return &DefaultEvent{
		H: header,
		B: body,
	}
}

func newBlankEvent() *DefaultEvent {
	return &DefaultEvent{}
}

func (de *DefaultEvent) Meta() api.Meta {
	return de.M
}

func (de *DefaultEvent) Header() map[string]interface{} {
	if de.H == nil {
		de.H = make(map[string]interface{})
	}

	return de.H
}

func (de *DefaultEvent) Body() []byte {
	return de.B
}

func (de *DefaultEvent) Fill(meta api.Meta, header map[string]interface{}, body []byte) {
	de.H = header
	de.B = body
	de.M = meta
}

func (de *DefaultEvent) Release() {
	// clean event
	de.H = make(map[string]interface{})
	de.B = nil
	de.M = NewDefaultMeta()
}

func (de *DefaultEvent) String() string {
	var sb strings.Builder
	sb.WriteString(`header:`)
	header, _ := json.Marshal(de.Header())
	sb.Write(header)
	sb.WriteString(`, body:"`)
	sb.WriteString(string(de.Body()))
	sb.WriteString(`"`)
	return sb.String()
}

<<<<<<< HEAD
func (de *DefaultEvent) DeepCopy() api.Event {
	var e api.Event
	var meta api.Meta
	header := make(map[string]interface{})
	for k, v := range de.Header() {
		header[k] = v
	}
	meta = NewDefaultMeta()
	for k, v := range de.Meta().GetAll() {
		meta.Set(k, v)
	}

	body := make([]byte, len(de.Body()))
	copy(body, de.Body())

	e = NewEvent(header, nil)
	e.Fill(meta, header, body)
	return e
}

type Factory func() api.Event

type Pool struct {
	capacity int
	free     int
	factory  Factory
	events   []api.Event
	lock     *sync.Mutex
	cond     *sync.Cond
}

func NewDefaultPool(capacity int) *Pool {
	return NewPool(capacity, func() api.Event {
		return newBlankEvent()
	})
}

func NewPool(capacity int, factory Factory) *Pool {
	pool := &Pool{
		capacity: capacity,
		free:     capacity,
		factory:  factory,
		events:   make([]api.Event, capacity),
		lock:     &sync.Mutex{},
	}
	pool.cond = sync.NewCond(pool.lock)

	for i := 0; i < capacity; i++ {
		pool.events[i] = pool.factory()
	}
	return pool
}

func (p *Pool) Get() api.Event {
	p.lock.Lock()

	for p.free == 0 {
		p.cond.Wait()
	}
	p.free--
	e := p.events[p.free]

	p.lock.Unlock()

	e.Release()
	return e
}

func (p *Pool) GetN(n int) []api.Event {
	es := make([]api.Event, n)
	p.lock.Lock()

	for i := 0; i < n; i++ {
		for p.free == 0 {
			p.cond.Wait()
		}
		p.free--
		e := p.events[p.free]
		es[i] = e
	}

	p.lock.Unlock()
	return es
}

func (p *Pool) Put(event api.Event) {
	p.lock.Lock()

	p.events[p.free] = event
	p.free++
	p.cond.Signal()

	p.lock.Unlock()
}

func (p *Pool) PutAll(events []api.Event) {
	p.lock.Lock()

	for _, e := range events {
		p.events[p.free] = e
		p.free++
	}
	p.cond.Broadcast()

	p.lock.Unlock()
}
=======
type Factory func() api.Event
>>>>>>> fcd038eb
<|MERGE_RESOLUTION|>--- conflicted
+++ resolved
@@ -135,7 +135,6 @@
 	return sb.String()
 }
 
-<<<<<<< HEAD
 func (de *DefaultEvent) DeepCopy() api.Event {
 	var e api.Event
 	var meta api.Meta
@@ -156,92 +155,4 @@
 	return e
 }
 
-type Factory func() api.Event
-
-type Pool struct {
-	capacity int
-	free     int
-	factory  Factory
-	events   []api.Event
-	lock     *sync.Mutex
-	cond     *sync.Cond
-}
-
-func NewDefaultPool(capacity int) *Pool {
-	return NewPool(capacity, func() api.Event {
-		return newBlankEvent()
-	})
-}
-
-func NewPool(capacity int, factory Factory) *Pool {
-	pool := &Pool{
-		capacity: capacity,
-		free:     capacity,
-		factory:  factory,
-		events:   make([]api.Event, capacity),
-		lock:     &sync.Mutex{},
-	}
-	pool.cond = sync.NewCond(pool.lock)
-
-	for i := 0; i < capacity; i++ {
-		pool.events[i] = pool.factory()
-	}
-	return pool
-}
-
-func (p *Pool) Get() api.Event {
-	p.lock.Lock()
-
-	for p.free == 0 {
-		p.cond.Wait()
-	}
-	p.free--
-	e := p.events[p.free]
-
-	p.lock.Unlock()
-
-	e.Release()
-	return e
-}
-
-func (p *Pool) GetN(n int) []api.Event {
-	es := make([]api.Event, n)
-	p.lock.Lock()
-
-	for i := 0; i < n; i++ {
-		for p.free == 0 {
-			p.cond.Wait()
-		}
-		p.free--
-		e := p.events[p.free]
-		es[i] = e
-	}
-
-	p.lock.Unlock()
-	return es
-}
-
-func (p *Pool) Put(event api.Event) {
-	p.lock.Lock()
-
-	p.events[p.free] = event
-	p.free++
-	p.cond.Signal()
-
-	p.lock.Unlock()
-}
-
-func (p *Pool) PutAll(events []api.Event) {
-	p.lock.Lock()
-
-	for _, e := range events {
-		p.events[p.free] = e
-		p.free++
-	}
-	p.cond.Broadcast()
-
-	p.lock.Unlock()
-}
-=======
-type Factory func() api.Event
->>>>>>> fcd038eb
+type Factory func() api.Event