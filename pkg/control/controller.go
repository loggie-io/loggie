/*
Copyright 2021 Loggie Authors

Licensed under the Apache License, Version 2.0 (the "License");
you may not use this file except in compliance with the License.
You may obtain a copy of the License at

    http://www.apache.org/licenses/LICENSE-2.0

Unless required by applicable law or agreed to in writing, software
distributed under the License is distributed on an "AS IS" BASIS,
WITHOUT WARRANTIES OR CONDITIONS OF ANY KIND, either express or implied.
See the License for the specific language governing permissions and
limitations under the License.
*/

package control

import (
<<<<<<< HEAD
	"loggie.io/loggie/pkg/core/api"
=======
	"gopkg.in/yaml.v2"
>>>>>>> 6a8dcf21
	"loggie.io/loggie/pkg/core/log"
	"loggie.io/loggie/pkg/eventbus"
	"loggie.io/loggie/pkg/pipeline"
	"net/http"
	_ "net/http/pprof"
	"time"
)

const handleCurrentPipelines = "/api/v1/controller/pipelines"

func (c *Controller) initHttp() {
	http.HandleFunc(handleCurrentPipelines, c.currentPipelinesHandler)
}

type Controller struct {
	CurrentConfig  *PipelineConfig
	pipelineRunner map[string]*pipeline.Pipeline
}

func NewController() *Controller {
	return &Controller{
		CurrentConfig:  &PipelineConfig{},
		pipelineRunner: make(map[string]*pipeline.Pipeline),
	}
}

func (c *Controller) Start(config *PipelineConfig) {
	c.initHttp()
	c.StartPipelines(config.Pipelines)
}

func (c *Controller) StartPipelines(configs []pipeline.Config) {
	// add new pipeline configs to currentConfig
	c.CurrentConfig.AddPipelines(configs)

	// start new pipelines
	for _, pConfig := range configs {
		p := pipeline.NewPipeline()
		log.Info("starting pipeline: %s", pConfig.Name)
		c.reportMetric(pConfig, eventbus.ComponentStart)
		p.Start(pConfig)

		c.pipelineRunner[pConfig.Name] = p
	}
}

func (c *Controller) StopPipelines(configs []pipeline.Config) {
	// remove pipeline configs from currentConfig
	c.CurrentConfig.RemovePipelines(configs)

	// stop pipelines
	for _, pConfig := range configs {
		p, ok := c.pipelineRunner[pConfig.Name]
		if !ok {
			continue
		}

		log.Info("stopping pipeline: %s", pConfig.Name)
		c.reportMetric(pConfig, eventbus.ComponentStop)
		p.Stop()
	}
}

<<<<<<< HEAD
func (c *Controller) reportMetric(p pipeline.Config, eventType eventbus.ComponentEventType) {
	componentConfigs := make([]eventbus.ComponentBaseConfig, 0)
	// queue config
	componentConfigs = append(componentConfigs, eventbus.ComponentBaseConfig{
		Name:     p.Queue.ComponentBaseConfig.Name,
		Type:     api.Type(p.Queue.ComponentBaseConfig.Type),
		Category: api.QUEUE,
	})
	// sink config
	componentConfigs = append(componentConfigs, eventbus.ComponentBaseConfig{
		Name:     p.Sink.ComponentBaseConfig.Name,
		Type:     api.Type(p.Sink.ComponentBaseConfig.Type),
		Category: api.SINK,
	})
	// source config
	for _, s := range p.Sources {
		componentConfigs = append(componentConfigs, eventbus.ComponentBaseConfig{
			Name:     s.ComponentBaseConfig.Name,
			Type:     api.Type(s.ComponentBaseConfig.Type),
			Category: api.SOURCE,
		})
	}
	// interceptor config
	for _, i := range p.Interceptors {
		componentConfigs = append(componentConfigs, eventbus.ComponentBaseConfig{
			Name:     i.ComponentBaseConfig.Name,
			Type:     api.Type(i.ComponentBaseConfig.Type),
			Category: api.INTERCEPTOR,
		})
	}
	eventbus.Publish(eventbus.PipelineTopic, eventbus.PipelineMetricData{
		Type:             eventType,
		Name:             p.Name,
		Time:             time.Now(),
		ComponentConfigs: componentConfigs,
	})
=======
func (c *Controller) currentPipelinesHandler(writer http.ResponseWriter, request *http.Request) {
	data, err := yaml.Marshal(c.CurrentConfig)
	if err != nil {
		log.Warn("marshal current pipeline config err: %v", err)
		writer.WriteHeader(http.StatusInternalServerError)
		writer.Write([]byte(err.Error()))
		return
	}

	writer.WriteHeader(http.StatusOK)
	writer.Write(data)
>>>>>>> 6a8dcf21
}<|MERGE_RESOLUTION|>--- conflicted
+++ resolved
@@ -17,11 +17,8 @@
 package control
 
 import (
-<<<<<<< HEAD
 	"loggie.io/loggie/pkg/core/api"
-=======
 	"gopkg.in/yaml.v2"
->>>>>>> 6a8dcf21
 	"loggie.io/loggie/pkg/core/log"
 	"loggie.io/loggie/pkg/eventbus"
 	"loggie.io/loggie/pkg/pipeline"
@@ -85,7 +82,6 @@
 	}
 }
 
-<<<<<<< HEAD
 func (c *Controller) reportMetric(p pipeline.Config, eventType eventbus.ComponentEventType) {
 	componentConfigs := make([]eventbus.ComponentBaseConfig, 0)
 	// queue config
@@ -122,7 +118,8 @@
 		Time:             time.Now(),
 		ComponentConfigs: componentConfigs,
 	})
-=======
+}
+
 func (c *Controller) currentPipelinesHandler(writer http.ResponseWriter, request *http.Request) {
 	data, err := yaml.Marshal(c.CurrentConfig)
 	if err != nil {
@@ -134,5 +131,4 @@
 
 	writer.WriteHeader(http.StatusOK)
 	writer.Write(data)
->>>>>>> 6a8dcf21
 }