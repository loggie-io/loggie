--- conflicted
+++ resolved
@@ -19,11 +19,8 @@
 import (
 	"context"
 	"fmt"
-<<<<<<< HEAD
 	"time"
 
-=======
->>>>>>> 18ebd6d3
 	"github.com/loggie-io/loggie/pkg/util/pattern"
 	"github.com/loggie-io/loggie/pkg/util/runtime"
 	"github.com/pkg/errors"
@@ -121,7 +118,7 @@
 	}
 }
 
-func (s *Sink) Consume(batch api.Batch, pool api.FlowDataPool) api.Result {
+func (s *Sink) Consume(batch api.Batch) api.Result {
 	events := batch.Events()
 	l := len(events)
 	if l == 0 {
@@ -152,15 +149,10 @@
 	}
 
 	if s.writer != nil {
-		t1 := time.Now()
 		err := s.writer.WriteMessages(context.Background(), km...)
 		if err != nil {
-			fail := result.Fail(errors.WithMessage(err, "write to kafka"))
-			pool.PutFailedResult(fail)
-			return fail
+			return result.Fail(errors.WithMessage(err, "write to kafka"))
 		}
-		t2 := time.Now()
-		pool.EnqueueRTT(t2.Sub(t1).Microseconds())
 
 		return result.Success()
 	}
