/*
Copyright 2021 Loggie Authors

Licensed under the Apache License, Version 2.0 (the "License");
you may not use this file except in compliance with the License.
You may obtain a copy of the License at

    http://www.apache.org/licenses/LICENSE-2.0

Unless required by applicable law or agreed to in writing, software
distributed under the License is distributed on an "AS IS" BASIS,
WITHOUT WARRANTIES OR CONDITIONS OF ANY KIND, either express or implied.
See the License for the specific language governing permissions and
limitations under the License.
*/

package elasticsearch

import (
	"context"
	"fmt"
	eventer "github.com/loggie-io/loggie/pkg/core/event"
	"github.com/pkg/errors"
	"time"

	"github.com/loggie-io/loggie/pkg/util/pattern"

	"github.com/loggie-io/loggie/pkg/core/api"
	"github.com/loggie-io/loggie/pkg/core/log"
	"github.com/loggie-io/loggie/pkg/core/result"
	"github.com/loggie-io/loggie/pkg/pipeline"
	"github.com/loggie-io/loggie/pkg/sink/codec"
)

const Type = "elasticsearch"

var clientNotInitError = errors.New("elasticsearch client not initialized yet")

func init() {
	pipeline.Register(api.SINK, Type, makeSink)
}

func makeSink(info pipeline.Info) api.Component {
	return NewSink()
}

type Sink struct {
	config *Config
	cli    *ClientSet
	codec  codec.Codec
}

func NewSink() *Sink {
	return &Sink{
		config: &Config{},
	}
}

func (s *Sink) Config() interface{} {
	return s.config
}

func (s *Sink) Category() api.Category {
	return api.SINK
}

func (s *Sink) Type() api.Type {
	return Type
}

func (s *Sink) String() string {
	return fmt.Sprintf("%s/%s", api.SINK, Type)
}

func (s *Sink) SetCodec(c codec.Codec) {
	s.codec = c
}

func (s *Sink) Init(context api.Context) error {
	return nil
}

func (s *Sink) Start() error {
	indexPattern, _ := pattern.Init(s.config.Index)
	documentIdPattern, _ := pattern.Init(s.config.DocumentId)
	cli, err := NewClient(s.config, s.codec, indexPattern, documentIdPattern)
	if err != nil {
		log.Error("start elasticsearch connection fail, err: %v", err)
		return err
	}
	s.cli = cli
	return nil
}

func (s *Sink) Stop() {
	if s.cli != nil {
		s.cli.Stop()
	}
}

func (s *Sink) Consume(batch api.Batch, pool api.FlowDataPool) api.Result {
	if s.cli == nil {
		return result.Fail(clientNotInitError)
	}
	t1 := time.Now()
	err := s.cli.BulkIndex(context.TODO(), batch)
	if err != nil {
<<<<<<< HEAD
		fail := result.Fail(errors.WithMessage(err, "send events to elasticsearch"))
		pool.PutFailedResult(fail)
		return fail
=======
		if errors.Is(err, eventer.ErrorDropEvent) {
			return result.DropWith(err)
		}
		return result.Fail(errors.WithMessage(err, "send events to elasticsearch"))
>>>>>>> 18ebd6d3
	}
	t2 := time.Now()
	pool.EnqueueRTT(t2.Sub(t1).Microseconds())

	return result.Success()
}<|MERGE_RESOLUTION|>--- conflicted
+++ resolved
@@ -21,7 +21,6 @@
 	"fmt"
 	eventer "github.com/loggie-io/loggie/pkg/core/event"
 	"github.com/pkg/errors"
-	"time"
 
 	"github.com/loggie-io/loggie/pkg/util/pattern"
 
@@ -98,26 +97,18 @@
 	}
 }
 
-func (s *Sink) Consume(batch api.Batch, pool api.FlowDataPool) api.Result {
+func (s *Sink) Consume(batch api.Batch) api.Result {
 	if s.cli == nil {
 		return result.Fail(clientNotInitError)
 	}
-	t1 := time.Now()
+
 	err := s.cli.BulkIndex(context.TODO(), batch)
 	if err != nil {
-<<<<<<< HEAD
-		fail := result.Fail(errors.WithMessage(err, "send events to elasticsearch"))
-		pool.PutFailedResult(fail)
-		return fail
-=======
 		if errors.Is(err, eventer.ErrorDropEvent) {
 			return result.DropWith(err)
 		}
 		return result.Fail(errors.WithMessage(err, "send events to elasticsearch"))
->>>>>>> 18ebd6d3
 	}
-	t2 := time.Now()
-	pool.EnqueueRTT(t2.Sub(t1).Microseconds())
 
 	return result.Success()
 }